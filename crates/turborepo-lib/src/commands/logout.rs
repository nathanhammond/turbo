--- conflicted
+++ resolved
@@ -1,42 +1,33 @@
-<<<<<<< HEAD
-use anyhow::{anyhow, Result};
-use turborepo_ui::GREY;
-=======
-use anyhow::Result;
+use anyhow::{anyhow, Error, Result};
 use turborepo_auth::logout as auth_logout;
->>>>>>> 602e41ea
 
 use crate::{commands::CommandBase, rewrite_json::unset_path};
 
 pub fn logout(base: &mut CommandBase) -> Result<()> {
-<<<<<<< HEAD
-    let global_config_path = base.global_config_path()?;
-    let before = global_config_path
-        .read_or_default("{}".into())
-        .map_err(|e| {
-            anyhow!(
-                "Encountered an IO error while attempting to read {}: {}",
-                global_config_path,
-                e
-            )
-        })?;
-    let output = if let Some(after) = unset_path(&before, &["token"], true)? {
-        global_config_path.create_with_contents(after)?;
-        ">>> Logged out"
-    } else {
-        ">>> Not logged in"
-    };
-
-    println!("{}", base.ui.apply(GREY.apply_to(output)));
-    Ok(())
-=======
     let ui = base.ui;
 
     // Passing a closure here while we figure out how to make turborepo-auth
     // crate manage its own configuration for the path to the token.
-    let set_token =
-        || -> Result<(), anyhow::Error> { Ok(base.user_config_mut()?.set_token(None)?) };
+    let set_token = || -> Result<(), Error> {
+        let global_config_path = base.global_config_path()?;
+        let before = global_config_path
+            .read_or_default("{}".into())
+            .map_err(|e| {
+                anyhow!(
+                    "Encountered an IO error while attempting to read {}: {}",
+                    global_config_path,
+                    e
+                )
+            })?;
+
+        if let Some(after) = unset_path(&before, &["token"], true)? {
+            global_config_path
+                .create_with_contents(after)
+                .map_err(|e| Error::from(e))
+        } else {
+            Ok(())
+        }
+    };
 
     auth_logout(&ui, set_token)
->>>>>>> 602e41ea
 }