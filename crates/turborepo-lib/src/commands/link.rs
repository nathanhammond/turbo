--- conflicted
+++ resolved
@@ -544,34 +544,8 @@
         let port = port_scanner::request_open_port().unwrap();
         let handle = tokio::spawn(start_test_server(port));
         let mut base = CommandBase {
-<<<<<<< HEAD
             global_config_path: Some(
                 AbsoluteSystemPathBuf::try_from(user_config_file.path().to_path_buf()).unwrap(),
-=======
-            repo_root: AbsoluteSystemPathBuf::new(
-                TempDir::new().unwrap().into_path().to_string_lossy(),
-            )
-            .unwrap(),
-            ui: UI::new(false),
-            client_config: OnceCell::from(
-                ClientConfigLoader::new()
-                    .with_environment(Some(HashMap::new()))
-                    .load()
-                    .unwrap(),
-            ),
-            user_config: OnceCell::from(
-                UserConfigLoader::new(user_config_file.path().to_str().unwrap())
-                    .with_token(Some("token".to_string()))
-                    .load()
-                    .unwrap(),
-            ),
-            repo_config: OnceCell::from(
-                RepoConfigLoader::new(repo_config_path)
-                    .with_api(Some(format!("http://localhost:{}", port)))
-                    .with_login(Some(format!("http://localhost:{}", port)))
-                    .load()
-                    .unwrap(),
->>>>>>> 602e41ea
             ),
             repo_root: repo_root.clone(),
             ui: UI::new(false),
@@ -636,32 +610,8 @@
         let port = port_scanner::request_open_port().unwrap();
         let handle = tokio::spawn(start_test_server(port));
         let mut base = CommandBase {
-<<<<<<< HEAD
             global_config_path: Some(
                 AbsoluteSystemPathBuf::try_from(user_config_file.path().to_path_buf()).unwrap(),
-=======
-            repo_root: AbsoluteSystemPathBuf::try_from(TempDir::new().unwrap().into_path())
-                .unwrap(),
-            ui: UI::new(false),
-            client_config: OnceCell::from(
-                ClientConfigLoader::new()
-                    .with_environment(Some(HashMap::new()))
-                    .load()
-                    .unwrap(),
-            ),
-            user_config: OnceCell::from(
-                UserConfigLoader::new(user_config_file.path().to_str().unwrap())
-                    .with_token(Some("token".to_string()))
-                    .load()
-                    .unwrap(),
-            ),
-            repo_config: OnceCell::from(
-                RepoConfigLoader::new(repo_config_path)
-                    .with_api(Some(format!("http://localhost:{}", port)))
-                    .with_login(Some(format!("http://localhost:{}", port)))
-                    .load()
-                    .unwrap(),
->>>>>>> 602e41ea
             ),
             repo_root: repo_root.clone(),
             ui: UI::new(false),
